--- conflicted
+++ resolved
@@ -2,15 +2,10 @@
 
 ## Next release
 
-<<<<<<< HEAD
 - fix(L1): fix l1 thread with battle tested implementation + removed l1-l2
-  messaging and settlement
-- fix(getStorageAt): #28
-=======
 - fix: update and store ConfigFetch in l2 sync(), chainId rpc call
 - fix: get_events paging with continuation_token
 - fux(getStorageAt): #28
->>>>>>> c18e262e
 - fix(genesis): #107
 - fix(class): #32 #33 #34
 - fix(class): #116
