--- conflicted
+++ resolved
@@ -38,7 +38,7 @@
 pub use pallet_starknet;
 use pallet_starknet::pallet::Error as PalletError;
 use pallet_starknet::Call::{consume_l1_message, declare, deploy_account, invoke};
-use pallet_starknet::Event;
+use pallet_starknet::{Event, Config};
 use pallet_starknet_runtime_api::StarknetTransactionExecutionError;
 pub use pallet_timestamp::Call as TimestampCall;
 use sp_api::impl_runtime_apis;
@@ -309,20 +309,7 @@
                     _ => return None
 
                 };
-<<<<<<< HEAD
-                let extrinsic = &block_extrinsics[index as usize];
-                let tx_hash = match &extrinsic.function {
-                    RuntimeCall::Starknet( invoke { transaction }) => transaction.compute_hash::<<Runtime as Config>::SystemHash>(chain_id, false, None),
-                    RuntimeCall::Starknet( declare { transaction, .. }) => transaction.compute_hash::<<Runtime as Config>::SystemHash>(chain_id, false, None),
-                    RuntimeCall::Starknet( deploy_account { transaction }) => transaction.compute_hash::<<Runtime as Config>::SystemHash>(chain_id, false, None),
-                    RuntimeCall::Starknet( consume_l1_message { transaction, .. }) => transaction.compute_hash::<<Runtime as Config>::SystemHash>(chain_id, false, None),
-                    _ => return None,
-                };
-
-                Some((tx_hash, event))
-=======
                 Some((index, event))
->>>>>>> a3101a4e
             }).collect()
         }
 
@@ -340,17 +327,10 @@
             // Find our tx and it's index
             let (tx_index, tx) =  extrinsics.into_iter().enumerate().find(|(_, xt)| {
                 let computed_tx_hash = match &xt.function {
-<<<<<<< HEAD
                     RuntimeCall::Starknet( invoke { transaction }) => transaction.compute_hash::<<Runtime as Config>::SystemHash>(chain_id, false, None),
                     RuntimeCall::Starknet( declare { transaction, .. }) => transaction.compute_hash::<<Runtime as Config>::SystemHash>(chain_id, false, None),
                     RuntimeCall::Starknet( deploy_account { transaction }) => transaction.compute_hash::<<Runtime as Config>::SystemHash>(chain_id, false, None),
                     RuntimeCall::Starknet( consume_l1_message { transaction, .. }) => transaction.compute_hash::<<Runtime as Config>::SystemHash>(chain_id, false, None),
-=======
-                    RuntimeCall::Starknet( invoke { transaction }) => transaction.compute_hash::<<Runtime as crate::pallet_starknet::Config>::SystemHash>(chain_id, false),
-                    RuntimeCall::Starknet( declare { transaction, .. }) => transaction.compute_hash::<<Runtime as crate::pallet_starknet::Config>::SystemHash>(chain_id, false),
-                    RuntimeCall::Starknet( deploy_account { transaction }) => transaction.compute_hash::<<Runtime as crate::pallet_starknet::Config>::SystemHash>(chain_id, false),
-                    RuntimeCall::Starknet( consume_l1_message { transaction, .. }) => transaction.compute_hash::<<Runtime as crate::pallet_starknet::Config>::SystemHash>(chain_id, false),
->>>>>>> a3101a4e
                     _ => return false
                 };
 
