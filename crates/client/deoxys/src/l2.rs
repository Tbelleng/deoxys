--- conflicted
+++ resolved
@@ -4,10 +4,7 @@
 use std::time::Duration;
 
 use itertools::Itertools;
-<<<<<<< HEAD
 use mc_db::bonsai_db::{BonsaiConfigs, BonsaiDb};
-=======
->>>>>>> 7a2726f0
 use mc_db::BonsaiDbs;
 use mc_storage::OverrideHandle;
 use mp_block::state_update::StateUpdateWrapper;
@@ -281,7 +278,7 @@
         .await
         .map_err(|e| format!("failed to get state update: {e}"))?;
 
-    verify_l2(block_number, &state_update, bonsai_dbs).await?;
+    verify_l2(block_number, &state_update, bonsai_dbs)?;
 
     Ok(state_update)
 }
@@ -294,7 +291,7 @@
     let state_update =
         provider.get_state_update(BlockId::Number(0)).await.map_err(|e| format!("failed to get state update: {e}"))?;
 
-    verify_l2(0, &state_update, bonsai_dbs).await?;
+    verify_l2(0, &state_update, bonsai_dbs)?;
 
     Ok(state_update)
 }
@@ -447,7 +444,7 @@
 }
 
 /// Verify and update the L2 state according to the latest state update
-pub async fn verify_l2<B: BlockT>(
+pub fn verify_l2<B: BlockT>(
     block_number: u64,
     state_update: &StateUpdate,
     bonsai_dbs: BonsaiConfigs<B>
@@ -455,15 +452,7 @@
     let state_update_wrapper = StateUpdateWrapper::from(state_update);
 
     let csd = build_commitment_state_diff(state_update_wrapper.clone());
-<<<<<<< HEAD
     let state_root = update_state_root(csd, bonsai_dbs, block_number).expect("Failed to update state root");
-=======
-
-    // Main l2 sync bottleneck HERE!
-    let state_root =
-        update_state_root(csd, bonsai_dbs).await.map_err(|e| format!("Failed to update state root: {e}"))?;
-
->>>>>>> 7a2726f0
     let block_hash = state_update.block_hash.expect("Block hash not found in state update");
 
     update_l2(L2StateUpdate {
