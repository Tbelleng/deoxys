--- conflicted
+++ resolved
@@ -7,8 +7,11 @@
     #[error("Failed to commit DB Update: `{0}`")]
     CommitError(#[from] sp_database::error::DatabaseError),
     #[error("Failed to deserialize DB Data: `{0}`")]
-<<<<<<< HEAD
-    DeserializeError(#[from] scale_codec::Error),
+    DeserializeError(#[from] parity_scale_codec::Error),
+    #[error("Failed to build Uuid: `{0}`")]
+    Uuid(#[from] uuid::Error),
+    #[error("A value was queryied that was not initialized at column: `{0}` key: `{1}`")]
+    ValueNotInitialized(u32, String),
 }
 
 #[derive(Debug)]
@@ -38,12 +41,4 @@
     }
 }
 
-impl DBError for BonsaiDbError {}
-=======
-    DeserializeError(#[from] parity_scale_codec::Error),
-    #[error("Failed to build Uuid: `{0}`")]
-    Uuid(#[from] uuid::Error),
-    #[error("A value was queryied that was not initialized at column: `{0}` key: `{1}`")]
-    ValueNotInitialized(u32, String),
-}
->>>>>>> 73e428f0
+impl DBError for BonsaiDbError {}