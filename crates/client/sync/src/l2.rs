--- conflicted
+++ resolved
@@ -157,13 +157,8 @@
         fetch_config.gateway.clone(),
         fetch_config.feeder_gateway.clone(),
         fetch_config.chain_id,
-<<<<<<< HEAD
-        None,
-    );
-=======
         fetch_config.api_key,
     ));
->>>>>>> b696ca7c
     let mut last_block_hash = None;
 
     // TODO: move this somewhere else
