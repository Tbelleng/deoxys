--- conflicted
+++ resolved
@@ -1,9 +1,6 @@
 use jsonrpsee::core::RpcResult;
-<<<<<<< HEAD
-=======
 use log::error;
 use mc_db::storage::StorageHandler;
->>>>>>> 771fa53c
 use mc_genesis_data_provider::GenesisProvider;
 use mp_felt::Felt252Wrapper;
 use mp_hashers::HasherT;
@@ -65,13 +62,8 @@
     G: GenesisProvider + Send + Sync + 'static,
     H: HasherT + Send + Sync + 'static,
 {
-<<<<<<< HEAD
-    let substrate_block_hash = starknet.substrate_block_hash_from_starknet_block(block_id).map_err(|e| {
-        log::error!("'{e}'");
-=======
     let block_number = starknet.substrate_block_number_from_starknet_block(block_id).map_err(|e| {
         error!("'{e}'");
->>>>>>> 771fa53c
         StarknetRpcApiError::BlockNotFound
     })?;
 
