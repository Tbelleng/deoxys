--- conflicted
+++ resolved
@@ -80,14 +80,8 @@
     };
 
     runner.run_node_until_exit(|config| async move {
-<<<<<<< HEAD
-        service::new_full(config, sealing, da_config, cli.run.base.rpc_port.unwrap())
-            .await
-            .map_err(sc_cli::Error::Service)
-=======
         let sealing = cli.run.sealing.map(Into::into).unwrap_or_default();
-        service::new_full(config, sealing, da_config).map_err(sc_cli::Error::Service)
->>>>>>> 02ebc515
+        service::new_full(config, sealing, da_config, cli.run.base.rpc_port.unwrap()).await.map_err(sc_cli::Error::Service)
     })
 }
 
