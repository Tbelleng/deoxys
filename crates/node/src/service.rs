//! Service and ServiceFactory implementation. Specialized wrapper over substrate service.

use std::cell::RefCell;
use std::sync::Arc;
use std::time::Duration;

use futures::channel::mpsc;
use futures::future;
use futures::future::BoxFuture;
use futures::prelude::*;
use madara_runtime::opaque::Block;
use madara_runtime::{self, Hash, RuntimeApi, SealingMode, StarknetHasher};
<<<<<<< HEAD
use mc_commitment_state_diff::{verify_l2, CommitmentStateDiffWorker};
use mc_deoxys::state_updates::{StarknetStateUpdate, StateUpdateWrapper};
=======
use mc_commitment_state_diff::CommitmentStateDiffWorker;
use mc_data_availability::avail::config::AvailConfig;
use mc_data_availability::avail::AvailClient;
use mc_data_availability::celestia::config::CelestiaConfig;
use mc_data_availability::celestia::CelestiaClient;
use mc_data_availability::ethereum::config::EthereumConfig;
use mc_data_availability::ethereum::EthereumClient;
use mc_data_availability::{DaClient, DaLayer, DataAvailabilityWorker};
use mc_genesis_data_provider::OnDiskGenesisConfig;
use mc_l1_messages::config::L1MessagesWorkerConfig;
>>>>>>> 78bbebca
use mc_mapping_sync::MappingSyncWorker;
use mc_settlement::errors::RetryOnRecoverableErrors;
use mc_settlement::ethereum::StarknetContractClient;
use mc_settlement::{SettlementLayer, SettlementProvider, SettlementWorker};
use mc_storage::overrides_handle;
use mp_sequencer_address::{
    InherentDataProvider as SeqAddrInherentDataProvider, DEFAULT_SEQUENCER_ADDRESS, SEQ_ADDR_STORAGE_KEY,
};
use parity_scale_codec::Encode;
use prometheus_endpoint::Registry;
use reqwest::Url;
use sc_basic_authorship::ProposerFactory;
use sc_client_api::{Backend, BlockBackend, BlockchainEvents, HeaderBackend};
use sc_consensus::{BasicQueue, BlockImportParams};
use sc_consensus_aura::{SlotProportion, StartAuraParams};
use sc_consensus_grandpa::{GrandpaBlockImport, SharedVoterState};
use sc_consensus_manual_seal::{ConsensusDataProvider, Error};
pub use sc_executor::NativeElseWasmExecutor;
use sc_service::error::Error as ServiceError;
use sc_service::{new_db_backend, Configuration, TaskManager, WarpSyncParams};
use sc_telemetry::{Telemetry, TelemetryHandle, TelemetryWorker};
use sc_transaction_pool::FullPool;
use sc_transaction_pool_api::OffchainTransactionPoolFactory;
use sp_api::offchain::OffchainStorage;
use sp_api::{ConstructRuntimeApi, ProvideRuntimeApi};
use sp_consensus_aura::sr25519::AuthorityPair as AuraPair;
use sp_inherents::InherentData;
use sp_offchain::STORAGE_PREFIX;
use sp_runtime::testing::{Digest, DigestItem};
use sp_runtime::traits::Block as BlockT;

use crate::genesis_block::MadaraGenesisBlockBuilder;
use crate::rpc::StarknetDeps;
use crate::starknet::{db_config_dir, MadaraBackend};
// Our native executor instance.
pub struct ExecutorDispatch;

const MADARA_TASK_GROUP: &str = "madara";
const DEFAULT_SETTLEMENT_RETRY_INTERVAL: Duration = Duration::from_millis(100);

impl sc_executor::NativeExecutionDispatch for ExecutorDispatch {
    /// Only enable the benchmarking host functions when we actually want to benchmark.
    #[cfg(feature = "runtime-benchmarks")]
    type ExtendHostFunctions = frame_benchmarking::benchmarking::HostFunctions;
    /// Otherwise we only use the default Substrate host functions.
    #[cfg(not(feature = "runtime-benchmarks"))]
    type ExtendHostFunctions = ();

    fn dispatch(method: &str, data: &[u8]) -> Option<Vec<u8>> {
        madara_runtime::api::dispatch(method, data)
    }

    fn native_version() -> sc_executor::NativeVersion {
        madara_runtime::native_version()
    }
}

pub(crate) type FullClient = sc_service::TFullClient<Block, RuntimeApi, NativeElseWasmExecutor<ExecutorDispatch>>;
type FullBackend = sc_service::TFullBackend<Block>;
type FullSelectChain = sc_consensus::LongestChain<FullBackend, Block>;

type BasicImportQueue = sc_consensus::DefaultImportQueue<Block>;
type BoxBlockImport = sc_consensus::BoxBlockImport<Block>;

/// The minimum period of blocks on which justifications will be
/// imported and generated.
const GRANDPA_JUSTIFICATION_PERIOD: u32 = 512;

#[allow(clippy::type_complexity)]
pub fn new_partial<BIQ>(
    config: &Configuration,
    build_import_queue: BIQ,
    cache_more_things: bool,
    genesis_block: mp_block::Block,
) -> Result<
    sc_service::PartialComponents<
        FullClient,
        FullBackend,
        FullSelectChain,
        sc_consensus::DefaultImportQueue<Block>,
        sc_transaction_pool::FullPool<Block, FullClient>,
        (
            BoxBlockImport,
            sc_consensus_grandpa::LinkHalf<Block, FullClient, FullSelectChain>,
            Option<Telemetry>,
            Arc<MadaraBackend>,
        ),
    >,
    ServiceError,
>
where
    RuntimeApi: ConstructRuntimeApi<Block, FullClient>,
    RuntimeApi: Send + Sync + 'static,
    BIQ: FnOnce(
        Arc<FullClient>,
        &Configuration,
        &TaskManager,
        Option<TelemetryHandle>,
        GrandpaBlockImport<FullBackend, Block, FullClient, FullSelectChain>,
        Arc<MadaraBackend>,
    ) -> Result<(BasicImportQueue, BoxBlockImport), ServiceError>,
{
    let telemetry = config
        .telemetry_endpoints
        .clone()
        .filter(|x| !x.is_empty())
        .map(|endpoints| -> Result<_, sc_telemetry::Error> {
            let worker = TelemetryWorker::new(16)?;
            let telemetry = worker.handle().new_telemetry(endpoints);
            Ok((worker, telemetry))
        })
        .transpose()?;

    let executor = sc_service::new_native_or_wasm_executor(config);

    let backend = new_db_backend(config.db_config())?;

    let genesis_block_builder = MadaraGenesisBlockBuilder::<Block, _, _>::new(
        config.chain_spec.as_storage_builder(),
        true,
        backend.clone(),
        executor.clone(),
        genesis_block,
    )
    .unwrap();

    let (client, backend, keystore_container, task_manager) = sc_service::new_full_parts_with_genesis_builder::<
        Block,
        RuntimeApi,
        _,
        MadaraGenesisBlockBuilder<Block, FullBackend, NativeElseWasmExecutor<ExecutorDispatch>>,
    >(
        config,
        telemetry.as_ref().map(|(_, telemetry)| telemetry.handle()),
        executor,
        backend,
        genesis_block_builder,
    )?;

    let client = Arc::new(client);

    let telemetry = telemetry.map(|(worker, telemetry)| {
        task_manager.spawn_handle().spawn("telemetry", None, worker.run());
        telemetry
    });

    let select_chain = sc_consensus::LongestChain::new(backend.clone());

    let transaction_pool = sc_transaction_pool::BasicPool::new_full(
        config.transaction_pool.clone(),
        config.role.is_authority().into(),
        config.prometheus_registry(),
        task_manager.spawn_essential_handle(),
        client.clone(),
    );

    let (grandpa_block_import, grandpa_link) = sc_consensus_grandpa::block_import(
        client.clone(),
        GRANDPA_JUSTIFICATION_PERIOD,
        &client as &Arc<_>,
        select_chain.clone(),
        telemetry.as_ref().map(|x| x.handle()),
    )?;

    let madara_backend = Arc::new(MadaraBackend::open(&config.database, &db_config_dir(config), cache_more_things)?);

    let (import_queue, block_import) = build_import_queue(
        client.clone(),
        config,
        &task_manager,
        telemetry.as_ref().map(|x| x.handle()),
        grandpa_block_import,
        madara_backend.clone(),
    )?;

    Ok(sc_service::PartialComponents {
        client,
        backend,
        task_manager,
        import_queue,
        keystore_container,
        select_chain,
        transaction_pool,
        other: (block_import, grandpa_link, telemetry, madara_backend),
    })
}

/// Build the import queue for the template runtime (aura + grandpa).
pub fn build_aura_grandpa_import_queue(
    client: Arc<FullClient>,
    config: &Configuration,
    task_manager: &TaskManager,
    telemetry: Option<TelemetryHandle>,
    grandpa_block_import: GrandpaBlockImport<FullBackend, Block, FullClient, FullSelectChain>,
    _madara_backend: Arc<MadaraBackend>,
) -> Result<(BasicImportQueue, BoxBlockImport), ServiceError>
where
    RuntimeApi: ConstructRuntimeApi<Block, FullClient>,
    RuntimeApi: Send + Sync + 'static,
{
    let slot_duration = sc_consensus_aura::slot_duration(&*client)?;

    let create_inherent_data_providers = move |_, ()| async move {
        let timestamp = sp_timestamp::InherentDataProvider::from_system_time();
        let slot = sp_consensus_aura::inherents::InherentDataProvider::from_timestamp_and_slot_duration(
            *timestamp,
            slot_duration,
        );
        Ok((slot, timestamp))
    };

    let import_queue =
        sc_consensus_aura::import_queue::<AuraPair, _, _, _, _, _>(sc_consensus_aura::ImportQueueParams {
            block_import: grandpa_block_import.clone(),
            justification_import: Some(Box::new(grandpa_block_import.clone())),
            client,
            create_inherent_data_providers,
            spawner: &task_manager.spawn_essential_handle(),
            registry: config.prometheus_registry(),
            check_for_equivocation: Default::default(),
            telemetry,
            compatibility_mode: sc_consensus_aura::CompatibilityMode::None,
        })
        .map_err::<ServiceError, _>(Into::into)?;

    Ok((import_queue, Box::new(grandpa_block_import)))
}

/// Build the import queue for the template runtime (manual seal).
pub fn build_manual_seal_import_queue(
    client: Arc<FullClient>,
    config: &Configuration,
    task_manager: &TaskManager,
    _telemetry: Option<TelemetryHandle>,
    _grandpa_block_import: GrandpaBlockImport<FullBackend, Block, FullClient, FullSelectChain>,
    _madara_backend: Arc<MadaraBackend>,
) -> Result<(BasicImportQueue, BoxBlockImport), ServiceError>
where
    RuntimeApi: ConstructRuntimeApi<Block, FullClient>,
    RuntimeApi: Send + Sync + 'static,
{
    Ok((
        sc_consensus_manual_seal::import_queue(
            Box::new(client.clone()),
            &task_manager.spawn_essential_handle(),
            config.prometheus_registry(),
        ),
        Box::new(client),
    ))
}

/// Builds a new service for a full client.
///
/// # Arguments
///
/// - `cache`: whether more information should be cached when storing the block in the database.
pub fn new_full(
    config: Configuration,
    sealing: SealingMode,
    rpc_port: u16,
    l1_url: Url,
    cache_more_things: bool,
<<<<<<< HEAD
    fetch_config: mc_deoxys::FetchConfig,
    genesis_block: mp_block::Block,
=======
    l1_messages_worker_config: Option<L1MessagesWorkerConfig>,
    settlement_config: Option<(SettlementLayer, PathBuf)>,
>>>>>>> 78bbebca
) -> Result<TaskManager, ServiceError> {
    let build_import_queue =
        if sealing.is_default() { build_aura_grandpa_import_queue } else { build_manual_seal_import_queue };

    let sc_service::PartialComponents {
        client,
        backend,
        mut task_manager,
        import_queue,
        keystore_container,
        select_chain,
        transaction_pool,
        other: (block_import, grandpa_link, mut telemetry, madara_backend),
    } = new_partial(&config, build_import_queue, cache_more_things, genesis_block)?;

    let mut net_config = sc_network::config::FullNetworkConfiguration::new(&config.network);

    let grandpa_protocol_name = sc_consensus_grandpa::protocol_standard_name(
        &client.block_hash(0).ok().flatten().expect("Genesis block exists; qed"),
        &config.chain_spec,
    );

    let warp_sync_params = if sealing.is_default() {
        net_config
            .add_notification_protocol(sc_consensus_grandpa::grandpa_peers_set_config(grandpa_protocol_name.clone()));
        let warp_sync = Arc::new(sc_consensus_grandpa::warp_proof::NetworkProvider::new(
            backend.clone(),
            grandpa_link.shared_authority_set().clone(),
            Vec::default(),
        ));
        Some(WarpSyncParams::WithProvider(warp_sync))
    } else {
        None
    };

    let (network, system_rpc_tx, tx_handler_controller, network_starter, sync_service) =
        sc_service::build_network(sc_service::BuildNetworkParams {
            config: &config,
            net_config,
            client: client.clone(),
            transaction_pool: transaction_pool.clone(),
            spawn_handle: task_manager.spawn_handle(),
            import_queue,
            block_announce_validator_builder: None,
            warp_sync_params,
            block_relay: None,
        })?;

    if config.offchain_worker.enabled {
        task_manager.spawn_handle().spawn(
            "offchain-workers-runner",
            "offchain-worker",
            sc_offchain::OffchainWorkers::new(sc_offchain::OffchainWorkerOptions {
                runtime_api_provider: client.clone(),
                is_validator: config.role.is_authority(),
                keystore: Some(keystore_container.keystore()),
                offchain_db: backend.offchain_storage(),
                transaction_pool: Some(OffchainTransactionPoolFactory::new(transaction_pool.clone())),
                network_provider: network.clone(),
                enable_http_requests: true,
                custom_extensions: |_| vec![],
            })
            .run(client.clone(), task_manager.spawn_handle())
            .boxed(),
        );
    }

    let role = config.role.clone();
    let force_authoring = config.force_authoring;
    let backoff_authoring_blocks: Option<()> = None;
    let name = config.network.node_name.clone();
    let enable_grandpa = !config.disable_grandpa && sealing.is_default();
    let prometheus_registry = config.prometheus_registry().cloned();
    let starting_block = client.info().best_number;

    // Channel for the rpc handler to communicate with the authorship task.
    let (command_sink, commands_stream) = match sealing {
        SealingMode::Manual => {
            let (sender, receiver) = mpsc::channel(1000);
            (Some(sender), Some(receiver))
        }
        _ => (None, None),
    };

    let overrides = overrides_handle(client.clone());
    let config_dir: PathBuf = config.data_path.clone();
    let genesis_data = OnDiskGenesisConfig(config_dir);
    let starknet_rpc_params = StarknetDeps {
        client: client.clone(),
        madara_backend: madara_backend.clone(),
        overrides,
        sync_service: sync_service.clone(),
        starting_block,
        genesis_provider: genesis_data.into(),
    };

    let rpc_extensions_builder = {
        let client = client.clone();
        let pool = transaction_pool.clone();
        let graph = transaction_pool.pool().clone();
        let command_sink = command_sink.clone();

        Box::new(move |deny_unsafe, _| {
            let deps = crate::rpc::FullDeps {
                client: client.clone(),
                pool: pool.clone(),
                graph: graph.clone(),
                deny_unsafe,
                starknet: starknet_rpc_params.clone(),
                command_sink: command_sink.clone(),
            };
            crate::rpc::create_full(deps).map_err(Into::into)
        })
    };

    let _rpc_handlers = sc_service::spawn_tasks(sc_service::SpawnTasksParams {
        network: network.clone(),
        client: client.clone(),
        keystore: keystore_container.keystore(),
        task_manager: &mut task_manager,
        transaction_pool: transaction_pool.clone(),
        rpc_builder: rpc_extensions_builder,
        backend: backend.clone(),
        system_rpc_tx,
        tx_handler_controller,
        sync_service: sync_service.clone(),
        config,
        telemetry: telemetry.as_mut(),
    })?;

    task_manager.spawn_essential_handle().spawn(
        "mc-mapping-sync-worker",
        Some(MADARA_TASK_GROUP),
        MappingSyncWorker::<_, _, _, StarknetHasher>::new(
            client.import_notification_stream(),
            Duration::new(6, 0),
            client.clone(),
            backend.clone(),
            madara_backend.clone(),
            3,
            0,
        )
        .for_each(|()| future::ready(())),
    );

    let (commitment_state_diff_tx, commitment_state_diff_rx) = mpsc::channel(5);

<<<<<<< HEAD
    task_manager.spawn_essential_handle().spawn(
        "commitment-state-diff",
        Some("madara"),
        CommitmentStateDiffWorker::<_, _, StarknetHasher>::new(client.clone(), commitment_state_diff_tx)
            .for_each(|()| future::ready(())),
    );

    task_manager.spawn_essential_handle().spawn(
        "commitment-state-logger",
        Some("madara"),
        verify_l2(commitment_state_diff_rx),
    );
=======
    // initialize data availability worker
    if let Some((da_layer, da_path)) = da_layer {
        task_manager.spawn_essential_handle().spawn(
            "commitment-state-diff",
            Some("madara"),
            CommitmentStateDiffWorker::<_, _, StarknetHasher>::new(client.clone(), commitment_state_diff_tx)
                .for_each(|()| future::ready(())),
        );

        let da_client: Arc<dyn DaClient + Send + Sync> = match da_layer {
            DaLayer::Celestia => {
                let celestia_conf = CelestiaConfig::try_from(&da_path)?;
                Arc::new(CelestiaClient::try_from(celestia_conf).map_err(|e| ServiceError::Other(e.to_string()))?)
            }
            DaLayer::Ethereum => {
                let ethereum_conf = EthereumConfig::try_from(&da_path)?;
                Arc::new(EthereumClient::try_from(ethereum_conf)?)
            }
            DaLayer::Avail => {
                let avail_conf = AvailConfig::try_from(&da_path)?;
                Arc::new(AvailClient::try_from(avail_conf).map_err(|e| ServiceError::Other(e.to_string()))?)
            }
        };

        task_manager.spawn_essential_handle().spawn(
            "da-worker",
            Some(MADARA_TASK_GROUP),
            DataAvailabilityWorker::<_, StarknetHasher>::prove_current_block(
                da_client,
                prometheus_registry.clone(),
                commitment_state_diff_rx,
                madara_backend.clone(),
            ),
        );
    };

    // initialize settlement worker
    if let Some((layer_kind, config_path)) = settlement_config {
        let settlement_provider: Box<dyn SettlementProvider<_>> = match layer_kind {
            SettlementLayer::Ethereum => {
                let ethereum_conf = EthereumConfig::try_from(&config_path)?;
                Box::new(
                    StarknetContractClient::try_from(ethereum_conf).map_err(|e| ServiceError::Other(e.to_string()))?,
                )
            }
        };
        let retry_strategy = Box::new(RetryOnRecoverableErrors { delay: DEFAULT_SETTLEMENT_RETRY_INTERVAL });

        task_manager.spawn_essential_handle().spawn(
            "settlement-worker-sync-state",
            Some("madara"),
            SettlementWorker::<_, StarknetHasher, _>::sync_state(client.clone(), settlement_provider, retry_strategy),
        );
    }
>>>>>>> 78bbebca

    if role.is_authority() {
        // manual-seal authorship
        if !sealing.is_default() {
            // NOTE(nils-mathieu):
            //   For now I used a channel of size 100, this should be plently enough. That might
            //   become a config option in the future.
            let (block_sender, block_receiver) = tokio::sync::mpsc::channel::<mp_block::Block>(100);
            let (state_update_sender, state_update_receiver) = tokio::sync::mpsc::channel::<StarknetStateUpdate>(100);

            run_manual_seal_authorship(
                block_receiver,
                state_update_receiver,
                sealing,
                client,
                transaction_pool,
                select_chain,
                block_import,
                &task_manager,
                prometheus_registry.as_ref(),
                commands_stream,
                telemetry,
            )?;

            network_starter.start_network();

            let sender_config = mc_deoxys::SenderConfig {
                block_sender,
                state_update_sender,
                command_sink: command_sink.unwrap().clone(),
            };
            tokio::spawn(async move {
                mc_deoxys::sync(sender_config, fetch_config, rpc_port, l1_url).await;
            });

            log::info!("Manual Seal Ready");
            return Ok(task_manager);
        }

        let proposer_factory = ProposerFactory::new(
            task_manager.spawn_handle(),
            client.clone(),
            transaction_pool.clone(),
            prometheus_registry.as_ref(),
            telemetry.as_ref().map(|x| x.handle()),
        );

        let slot_duration = sc_consensus_aura::slot_duration(&*client)?;

        let aura = sc_consensus_aura::start_aura::<AuraPair, _, _, _, _, _, _, _, _, _, _>(StartAuraParams {
            slot_duration,
            client: client.clone(),
            select_chain,
            block_import,
            proposer_factory,
            create_inherent_data_providers: move |_, ()| {
                let offchain_storage = backend.offchain_storage();
                async move {
                    let timestamp = sp_timestamp::InherentDataProvider::from_system_time();

                    let slot = sp_consensus_aura::inherents::InherentDataProvider::from_timestamp_and_slot_duration(
                        *timestamp,
                        slot_duration,
                    );

                    let ocw_storage = offchain_storage.clone();
                    let prefix = &STORAGE_PREFIX;
                    let key = SEQ_ADDR_STORAGE_KEY;

                    let sequencer_address = if let Some(storage) = ocw_storage {
                        SeqAddrInherentDataProvider::try_from(
                            storage.get(prefix, key).unwrap_or(DEFAULT_SEQUENCER_ADDRESS.to_vec()),
                        )
                        .unwrap_or_default()
                    } else {
                        SeqAddrInherentDataProvider::default()
                    };

                    Ok((slot, timestamp, sequencer_address))
                }
            },
            force_authoring,
            backoff_authoring_blocks,
            keystore: keystore_container.keystore(),
            sync_oracle: sync_service.clone(),
            justification_sync_link: sync_service.clone(),
            block_proposal_slot_portion: SlotProportion::new(2f32 / 3f32),
            max_block_proposal_slot_portion: None,
            telemetry: telemetry.as_ref().map(|x| x.handle()),
            compatibility_mode: Default::default(),
        })?;

        // the AURA authoring task is considered essential, i.e. if it
        // fails we take down the service with it.
        task_manager.spawn_essential_handle().spawn_blocking("aura", Some("block-authoring"), aura);
    }

    if enable_grandpa {
        // if the node isn't actively participating in consensus then it doesn't
        // need a keystore, regardless of which protocol we use below.
        let keystore = if role.is_authority() { Some(keystore_container.keystore()) } else { None };

        let grandpa_config = sc_consensus_grandpa::Config {
            // FIXME #1578 make this available through chainspec
            gossip_duration: Duration::from_millis(333),
            justification_generation_period: GRANDPA_JUSTIFICATION_PERIOD,
            name: Some(name),
            observer_enabled: false,
            keystore,
            local_role: role,
            telemetry: telemetry.as_ref().map(|x| x.handle()),
            protocol_name: grandpa_protocol_name,
        };

        // start the full GRANDPA voter
        // NOTE: non-authorities could run the GRANDPA observer protocol, but at
        // this point the full voter should provide better guarantees of block
        // and vote data availability than the observer. The observer has not
        // been tested extensively yet and having most nodes in a network run it
        // could lead to finality stalls.
        let grandpa_config = sc_consensus_grandpa::GrandpaParams {
            config: grandpa_config,
            link: grandpa_link,
            network,
            sync: Arc::new(sync_service),
            voting_rule: sc_consensus_grandpa::VotingRulesBuilder::default().build(),
            prometheus_registry,
            shared_voter_state: SharedVoterState::empty(),
            telemetry: telemetry.as_ref().map(|x| x.handle()),
            offchain_tx_pool_factory: OffchainTransactionPoolFactory::new(transaction_pool.clone()),
        };

        // the GRANDPA voter task is considered infallible, i.e.
        // if it fails we take down the service with it.
        task_manager.spawn_essential_handle().spawn_blocking(
            "grandpa-voter",
            None,
            sc_consensus_grandpa::run_grandpa_voter(grandpa_config)?,
        );
    }

    if let Some(l1_messages_worker_config) = l1_messages_worker_config {
        task_manager.spawn_handle().spawn(
            "ethereum-core-contract-events-listener",
            Some(MADARA_TASK_GROUP),
            mc_l1_messages::worker::run_worker(l1_messages_worker_config, client, transaction_pool, madara_backend),
        );
    }
    network_starter.start_network();

    Ok(task_manager)
}

#[allow(clippy::too_many_arguments)]
fn run_manual_seal_authorship(
    block_receiver: tokio::sync::mpsc::Receiver<mp_block::Block>,
    state_update_receiver: tokio::sync::mpsc::Receiver<StarknetStateUpdate>,
    sealing: SealingMode,
    client: Arc<FullClient>,
    transaction_pool: Arc<FullPool<Block, FullClient>>,
    select_chain: FullSelectChain,
    block_import: BoxBlockImport,
    task_manager: &TaskManager,
    prometheus_registry: Option<&Registry>,
    commands_stream: Option<mpsc::Receiver<sc_consensus_manual_seal::rpc::EngineCommand<Hash>>>,
    telemetry: Option<Telemetry>,
) -> Result<(), ServiceError>
where
    RuntimeApi: ConstructRuntimeApi<Block, FullClient>,
    RuntimeApi: Send + Sync + 'static,
{
    let proposer_factory = ProposerFactory::new(
        task_manager.spawn_handle(),
        client.clone(),
        transaction_pool.clone(),
        prometheus_registry,
        telemetry.as_ref().map(|x| x.handle()),
    );

    thread_local!(static TIMESTAMP: RefCell<u64> = RefCell::new(0));

    /// Provide a mock duration starting at 0 in millisecond for timestamp inherent.
    /// Each call will increment timestamp by slot_duration making Aura think time has passed.
    struct MockTimestampInherentDataProvider;

    #[async_trait::async_trait]
    impl sp_inherents::InherentDataProvider for MockTimestampInherentDataProvider {
        async fn provide_inherent_data(
            &self,
            inherent_data: &mut sp_inherents::InherentData,
        ) -> Result<(), sp_inherents::Error> {
            TIMESTAMP.with(|x| {
                *x.borrow_mut() += madara_runtime::SLOT_DURATION;
                inherent_data.put_data(sp_timestamp::INHERENT_IDENTIFIER, &*x.borrow())
            })
        }

        async fn try_handle_error(
            &self,
            _identifier: &sp_inherents::InherentIdentifier,
            _error: &[u8],
        ) -> Option<Result<(), sp_inherents::Error>> {
            // The pallet never reports error.
            None
        }
    }

    let create_inherent_data_providers = move |_, ()| async move {
        let timestamp = MockTimestampInherentDataProvider;
        Ok(timestamp)
    };

    struct QueryBlockConsensusDataProvider<C> {
        _client: Arc<C>,

        /// The receiver that we're using to receive blocks.
        block_receiver: tokio::sync::Mutex<tokio::sync::mpsc::Receiver<mp_block::Block>>,

        /// The receiver that we're using to receive commitment state diffs.
        state_update_receiver: tokio::sync::Mutex<tokio::sync::mpsc::Receiver<StarknetStateUpdate>>,
    }

    impl<B, C> ConsensusDataProvider<B> for QueryBlockConsensusDataProvider<C>
    where
        B: BlockT,
        C: ProvideRuntimeApi<B> + Send + Sync,
    {
        type Proof = ();

        fn create_digest(&self, _parent: &B::Header, _inherents: &InherentData) -> Result<Digest, Error> {
            let mut lock = self.block_receiver.try_lock().map_err(|e| Error::Other(e.into()))?;
            let block = lock.try_recv().map_err(|_| Error::EmptyTransactionPool)?;
            let block_digest_item: DigestItem =
                sp_runtime::DigestItem::PreRuntime(mp_digest_log::MADARA_ENGINE_ID, Encode::encode(&block));
            let mut lock = self.state_update_receiver.try_lock().map_err(|e| Error::Other(e.into()))?;
            let state_update = lock.try_recv().map_err(|_| Error::EmptyTransactionPool)?;
            let state_update_wrapper = StateUpdateWrapper::try_from(state_update).unwrap();
            let state_update_digest_item: DigestItem = sp_runtime::DigestItem::PreRuntime(
                mp_digest_log::STATE_ENGINE_ID,
                Encode::encode(&state_update_wrapper),
            );
            Ok(Digest { logs: vec![block_digest_item, state_update_digest_item] })
        }

        // fn create_digest(&self, _parent: &B::Header, _inherents: &InherentData) -> Result<Digest, Error>
        // {     let mut lock = self.block_receiver.try_lock().map_err(|e| Error::Other(e.into()))?;
        //     let block = lock.try_recv().map_err(|_| Error::EmptyTransactionPool)?;
        //     let block_digest_item: DigestItem =
        //         sp_runtime::DigestItem::PreRuntime(mp_digest_log::MADARA_ENGINE_ID,
        // Encode::encode(&block));     Ok(Digest { logs: vec![block_digest_item] })
        // }

        fn append_block_import(
            &self,
            _parent: &B::Header,
            params: &mut BlockImportParams<B>,
            _inherents: &InherentData,
            _proof: Self::Proof,
        ) -> Result<(), Error> {
            params.post_digests.push(DigestItem::Other(vec![1]));
            Ok(())
        }
    }

    let manual_seal: BoxFuture<_> = match sealing {
        SealingMode::Manual => {
            Box::pin(sc_consensus_manual_seal::run_manual_seal(sc_consensus_manual_seal::ManualSealParams {
                block_import,
                env: proposer_factory,
                client: client.clone(),
                pool: transaction_pool,
                commands_stream: commands_stream.expect("Manual sealing requires a channel from RPC."),
                select_chain,
                consensus_data_provider: Some(Box::new(QueryBlockConsensusDataProvider {
                    _client: client,
                    block_receiver: tokio::sync::Mutex::new(block_receiver),
                    state_update_receiver: tokio::sync::Mutex::new(state_update_receiver),
                })),
                create_inherent_data_providers,
            }))
        }
        SealingMode::Instant { finalize } => {
            let instant_seal_params = sc_consensus_manual_seal::InstantSealParams {
                block_import,
                env: proposer_factory,
                client,
                pool: transaction_pool,
                select_chain,
                consensus_data_provider: None,
                create_inherent_data_providers,
            };
            if finalize {
                Box::pin(sc_consensus_manual_seal::run_instant_seal_and_finalize(instant_seal_params))
            } else {
                Box::pin(sc_consensus_manual_seal::run_instant_seal(instant_seal_params))
            }
        }
        _ => unreachable!("Other sealing modes are not expected in manual-seal."),
    };

    // we spawn the future on a background thread managed by service.
    task_manager.spawn_essential_handle().spawn_blocking("manual-seal", None, manual_seal);
    Ok(())
}

type ChainOpsResult =
    Result<(Arc<FullClient>, Arc<FullBackend>, BasicQueue<Block>, TaskManager, Arc<MadaraBackend>), ServiceError>;

pub fn new_chain_ops(config: &mut Configuration, cache_more_things: bool) -> ChainOpsResult {
    config.keystore = sc_service::config::KeystoreConfig::InMemory;
    let sc_service::PartialComponents { client, backend, import_queue, task_manager, other, .. } =
        new_partial::<_>(config, build_aura_grandpa_import_queue, cache_more_things, mp_block::Block::default())?;
    Ok((client, backend, import_queue, task_manager, other.3))
}<|MERGE_RESOLUTION|>--- conflicted
+++ resolved
@@ -1,6 +1,7 @@
 //! Service and ServiceFactory implementation. Specialized wrapper over substrate service.
 
 use std::cell::RefCell;
+use std::path::PathBuf;
 use std::sync::Arc;
 use std::time::Duration;
 
@@ -10,25 +11,10 @@
 use futures::prelude::*;
 use madara_runtime::opaque::Block;
 use madara_runtime::{self, Hash, RuntimeApi, SealingMode, StarknetHasher};
-<<<<<<< HEAD
 use mc_commitment_state_diff::{verify_l2, CommitmentStateDiffWorker};
 use mc_deoxys::state_updates::{StarknetStateUpdate, StateUpdateWrapper};
-=======
-use mc_commitment_state_diff::CommitmentStateDiffWorker;
-use mc_data_availability::avail::config::AvailConfig;
-use mc_data_availability::avail::AvailClient;
-use mc_data_availability::celestia::config::CelestiaConfig;
-use mc_data_availability::celestia::CelestiaClient;
-use mc_data_availability::ethereum::config::EthereumConfig;
-use mc_data_availability::ethereum::EthereumClient;
-use mc_data_availability::{DaClient, DaLayer, DataAvailabilityWorker};
 use mc_genesis_data_provider::OnDiskGenesisConfig;
-use mc_l1_messages::config::L1MessagesWorkerConfig;
->>>>>>> 78bbebca
 use mc_mapping_sync::MappingSyncWorker;
-use mc_settlement::errors::RetryOnRecoverableErrors;
-use mc_settlement::ethereum::StarknetContractClient;
-use mc_settlement::{SettlementLayer, SettlementProvider, SettlementWorker};
 use mc_storage::overrides_handle;
 use mp_sequencer_address::{
     InherentDataProvider as SeqAddrInherentDataProvider, DEFAULT_SEQUENCER_ADDRESS, SEQ_ADDR_STORAGE_KEY,
@@ -63,7 +49,6 @@
 pub struct ExecutorDispatch;
 
 const MADARA_TASK_GROUP: &str = "madara";
-const DEFAULT_SETTLEMENT_RETRY_INTERVAL: Duration = Duration::from_millis(100);
 
 impl sc_executor::NativeExecutionDispatch for ExecutorDispatch {
     /// Only enable the benchmarking host functions when we actually want to benchmark.
@@ -287,13 +272,8 @@
     rpc_port: u16,
     l1_url: Url,
     cache_more_things: bool,
-<<<<<<< HEAD
     fetch_config: mc_deoxys::FetchConfig,
-    genesis_block: mp_block::Block,
-=======
-    l1_messages_worker_config: Option<L1MessagesWorkerConfig>,
-    settlement_config: Option<(SettlementLayer, PathBuf)>,
->>>>>>> 78bbebca
+    genesis_block: mp_block::Block
 ) -> Result<TaskManager, ServiceError> {
     let build_import_queue =
         if sealing.is_default() { build_aura_grandpa_import_queue } else { build_manual_seal_import_queue };
@@ -441,7 +421,6 @@
 
     let (commitment_state_diff_tx, commitment_state_diff_rx) = mpsc::channel(5);
 
-<<<<<<< HEAD
     task_manager.spawn_essential_handle().spawn(
         "commitment-state-diff",
         Some("madara"),
@@ -454,62 +433,6 @@
         Some("madara"),
         verify_l2(commitment_state_diff_rx),
     );
-=======
-    // initialize data availability worker
-    if let Some((da_layer, da_path)) = da_layer {
-        task_manager.spawn_essential_handle().spawn(
-            "commitment-state-diff",
-            Some("madara"),
-            CommitmentStateDiffWorker::<_, _, StarknetHasher>::new(client.clone(), commitment_state_diff_tx)
-                .for_each(|()| future::ready(())),
-        );
-
-        let da_client: Arc<dyn DaClient + Send + Sync> = match da_layer {
-            DaLayer::Celestia => {
-                let celestia_conf = CelestiaConfig::try_from(&da_path)?;
-                Arc::new(CelestiaClient::try_from(celestia_conf).map_err(|e| ServiceError::Other(e.to_string()))?)
-            }
-            DaLayer::Ethereum => {
-                let ethereum_conf = EthereumConfig::try_from(&da_path)?;
-                Arc::new(EthereumClient::try_from(ethereum_conf)?)
-            }
-            DaLayer::Avail => {
-                let avail_conf = AvailConfig::try_from(&da_path)?;
-                Arc::new(AvailClient::try_from(avail_conf).map_err(|e| ServiceError::Other(e.to_string()))?)
-            }
-        };
-
-        task_manager.spawn_essential_handle().spawn(
-            "da-worker",
-            Some(MADARA_TASK_GROUP),
-            DataAvailabilityWorker::<_, StarknetHasher>::prove_current_block(
-                da_client,
-                prometheus_registry.clone(),
-                commitment_state_diff_rx,
-                madara_backend.clone(),
-            ),
-        );
-    };
-
-    // initialize settlement worker
-    if let Some((layer_kind, config_path)) = settlement_config {
-        let settlement_provider: Box<dyn SettlementProvider<_>> = match layer_kind {
-            SettlementLayer::Ethereum => {
-                let ethereum_conf = EthereumConfig::try_from(&config_path)?;
-                Box::new(
-                    StarknetContractClient::try_from(ethereum_conf).map_err(|e| ServiceError::Other(e.to_string()))?,
-                )
-            }
-        };
-        let retry_strategy = Box::new(RetryOnRecoverableErrors { delay: DEFAULT_SETTLEMENT_RETRY_INTERVAL });
-
-        task_manager.spawn_essential_handle().spawn(
-            "settlement-worker-sync-state",
-            Some("madara"),
-            SettlementWorker::<_, StarknetHasher, _>::sync_state(client.clone(), settlement_provider, retry_strategy),
-        );
-    }
->>>>>>> 78bbebca
 
     if role.is_authority() {
         // manual-seal authorship
@@ -651,13 +574,6 @@
         );
     }
 
-    if let Some(l1_messages_worker_config) = l1_messages_worker_config {
-        task_manager.spawn_handle().spawn(
-            "ethereum-core-contract-events-listener",
-            Some(MADARA_TASK_GROUP),
-            mc_l1_messages::worker::run_worker(l1_messages_worker_config, client, transaction_pool, madara_backend),
-        );
-    }
     network_starter.start_network();
 
     Ok(task_manager)
